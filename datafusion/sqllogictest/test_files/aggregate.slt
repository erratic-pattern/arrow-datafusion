--- conflicted
+++ resolved
@@ -3261,7 +3261,6 @@
 ----
 1
 
-<<<<<<< HEAD
 # Distinct Count for string
 
 # UTF8 string matters for string to &[u8] conversion, add it to prevent regression
@@ -3291,7 +3290,8 @@
 
 statement ok
 drop table distinct_count_string_table;
-=======
+
+
 # rule `aggregate_statistics` should not optimize MIN/MAX to wrong values on empty relation
 
 statement ok
@@ -3325,4 +3325,3 @@
 
 statement ok
 DROP TABLE t;
->>>>>>> a4a94291
