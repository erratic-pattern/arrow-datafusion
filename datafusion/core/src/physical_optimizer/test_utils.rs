--- conflicted
+++ resolved
@@ -54,11 +54,7 @@
 use datafusion_expr::{AggregateFunction, Operator, WindowFrame, WindowFunction};
 use datafusion_physical_expr::expressions::{col, BinaryExpr, Literal};
 use datafusion_physical_expr::intervals::test_utils::gen_conjunctive_numerical_expr;
-<<<<<<< HEAD
 use datafusion_physical_expr::{LexOrdering, PhysicalExpr, PhysicalSortExpr};
-=======
-use datafusion_physical_expr::{PhysicalExpr, PhysicalSortExpr};
->>>>>>> b1cb5a2b
 
 use crate::datasource::stream::{StreamConfig, StreamTable};
 use async_trait::async_trait;
@@ -431,7 +427,6 @@
     JoinFilter::new(filter_expr, column_indices, intermediate_schema)
 }
 
-<<<<<<< HEAD
 pub fn partial_prunable_filter_with_and(
     first_index: ColumnIndex,
     second_index: ColumnIndex,
@@ -461,16 +456,10 @@
     JoinFilter::new(filter_expr, column_indices, intermediate_schema)
 }
 
-=======
->>>>>>> b1cb5a2b
 pub fn not_prunable_filter(
     left_index: ColumnIndex,
     right_index: ColumnIndex,
 ) -> JoinFilter {
-<<<<<<< HEAD
-=======
-    // Filter columns, ensure first batches will have matching rows.
->>>>>>> b1cb5a2b
     let intermediate_schema = Schema::new(vec![
         Field::new("0", DataType::Int32, true),
         Field::new("1", DataType::Int32, true),
@@ -506,7 +495,6 @@
     )
 }
 
-<<<<<<< HEAD
 pub fn streaming_table_exec_v2(
     schema: &SchemaRef,
     sort: Vec<LexOrdering>,
@@ -516,8 +504,6 @@
     )
 }
 
-=======
->>>>>>> b1cb5a2b
 #[macro_export]
 macro_rules! assert_optimized_orthogonal {
     ($EXPECTED_PLAN_LINES: expr, $EXPECTED_OPTIMIZED_PLAN_LINES: expr, $PLAN: expr) => {
